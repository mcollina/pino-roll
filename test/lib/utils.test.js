'use strict'

const { addDays, addHours, startOfDay, startOfHour } = require('date-fns')
const { writeFile, rm, stat } = require('fs/promises')
const { join } = require('path')
const { test } = require('tap')

<<<<<<< HEAD
const { buildFileName, detectLastNumber, getNext, parseFrequency, parseSize, validateLimitOptions } = require('../../lib/utils')
=======
const { buildFileName, detectLastNumber, getNext, parseFrequency, parseSize, getFileName } = require('../../lib/utils')
>>>>>>> f1004e7c
const { cleanAndCreateFolder, sleep } = require('../utils')

test('parseSize()', async ({ equal, throws }) => {
  equal(parseSize(), null, 'returns null on empty input')
  equal(parseSize('15b'), 15, 'handles input in B')
  equal(parseSize('1k'), 1024, 'handles input in KB')
  equal(parseSize('1.5K'), 1.5 * 1024, 'handles input in KB, capital')
  equal(parseSize('10m'), 10 * 1024 ** 2, 'handles input in MB, capital')
  equal(parseSize('2M'), 2 * 1024 ** 2, 'handles input in MB, capital')
  equal(parseSize(52), 52 * 1024 ** 2, 'considers numerical input as MB')
  equal(parseSize('12'), 12 * 1024 ** 2, 'considers no unit as MB')
  equal(parseSize('3.2g'), 3.2 * 1024 ** 3, 'handles input in GB')
  throws(() => parseSize(''), 'throws on empty string')
  throws(() => parseSize('null'), 'throws on non parseable string')
})

test('parseFrequency()', async ({ same, throws }) => {
  const today = new Date()

  same(parseFrequency(), null, 'returns null on empty input')
  same(
    parseFrequency('daily'),
    { frequency: 'daily', start: startOfDay(today).getTime(), next: startOfDay(addDays(today, 1)).getTime() },
    'supports daily frequency'
  )
  same(
    parseFrequency('hourly'),
    { frequency: 'hourly', start: startOfHour(today).getTime(), next: startOfHour(addHours(today, 1)).getTime() },
    'supports hourly frequency'
  )
  const custom = 3000
  same(
    parseFrequency(custom),
    { frequency: custom, next: Date.now() + custom },
    'supports custom frequency and does not return start'
  )
  throws(() => parseFrequency('null'), 'throws on non parseable string')
})

test('getNext()', async ({ same, throws }) => {
  const today = new Date()

  same(getNext('daily'), startOfDay(addDays(today, 1)).getTime(), 'supports daily frequency')
  same(getNext('hourly'), startOfHour(addHours(today, 1)).getTime(), 'supports hourly frequency')
  const custom = 3000
  same(getNext(custom), Date.now() + custom, 'supports custom frequency and does not return start')
})

test('getFileName()', async ({ equal, throws }) => {
  const strFunc = () => 'my-func'
  throws(getFileName, 'throws on empty input')
  equal(getFileName('my-file'), 'my-file', 'returns string when string given')
  equal(getFileName(strFunc), 'my-func', 'invokes function when function given')
})

test('buildFileName()', async ({ equal, throws }) => {
  const ext = '.json'
  throws(buildFileName, 'throws on empty input')
  equal(buildFileName('my-file'), 'my-file.1', 'appends 1 by default')
  equal(buildFileName(() => 'my-func'), 'my-func.1', 'appends 1 by default')
  equal(buildFileName('my-file', 5, ext), 'my-file.5.json', 'appends number and extension')
})

test('detectLastNumber()', async ({ test, beforeEach }) => {
  const folder = join('logs', 'utils')
  beforeEach(() => cleanAndCreateFolder(folder))

  test('given existing files', async ({ equal }) => {
    const fileName = join(folder, 'file.5')
    const fileNameFunc = () => fileName
    await writeFile(join(folder, 'file.1'), '')
    await writeFile(join(folder, 'file.5'), '')
    await writeFile(join(folder, 'file.10'), '')
    await writeFile(join(folder, 'file.7'), '')
    equal(await detectLastNumber(fileName), 10, 'detects highest existing number')
    equal(await detectLastNumber(fileNameFunc), 10, 'detects highest existing number when given func')
  })

  test('given existing files and a time', async ({ equal }) => {
    const fileName = join(folder, 'file.5')
    await writeFile(join(folder, 'file.9'), '')
    await writeFile(join(folder, 'file.10'), '')
    await sleep(10)
    await writeFile(join(folder, 'file.2'), '')
    await writeFile(join(folder, 'file.3'), '')
    const { birthtimeMs } = await stat(join(folder, 'file.2'))
    equal(await detectLastNumber(fileName, birthtimeMs - 15), 10, 'considers files after provided time')
    equal(await detectLastNumber(fileName, birthtimeMs), 3, 'ignores files older than time')
    equal(await detectLastNumber(fileName, Date.now()), 1, 'ignores all files older than time')
  })

  test('given files without numbers', async ({ equal }) => {
    await writeFile(join(folder, 'file'), '')
    await writeFile(join(folder, 'file.5'), '')
    equal(await detectLastNumber(join(folder, 'file')), 5, 'ignores them')
  })

  test('given an empty folder', async ({ equal }) => {
    equal(await detectLastNumber(join(folder, 'file')), 1, 'returns 1')
  })

  test('given no folder', async ({ equal }) => {
    await rm(folder, { force: true, recursive: true })
    equal(await detectLastNumber(join(folder, 'file')), 1, 'returns 1')
  })
})

test('validateLimitOptions()', async ({ doesNotThrow, throws }) => {
  doesNotThrow(() => validateLimitOptions(), 'allows no limit')
  doesNotThrow(() => validateLimitOptions({ count: 2 }), 'allows valid count')
  throws(() => validateLimitOptions(true), { message: 'limit must be an object' }, 'throws when limit is not an object')
  throws(() => validateLimitOptions({ count: [] }), { message: 'limit.count must be a number greater than 0' }, 'throws when limit.count is not an number')
  throws(() => validateLimitOptions({ count: -2 }), { message: 'limit.count must be a number greater than 0' }, 'throws when limit.count is negative')
  throws(() => validateLimitOptions({ count: 0 }), { message: 'limit.count must be a number greater than 0' }, 'throws when limit.count is 0')
})<|MERGE_RESOLUTION|>--- conflicted
+++ resolved
@@ -5,11 +5,15 @@
 const { join } = require('path')
 const { test } = require('tap')
 
-<<<<<<< HEAD
-const { buildFileName, detectLastNumber, getNext, parseFrequency, parseSize, validateLimitOptions } = require('../../lib/utils')
-=======
-const { buildFileName, detectLastNumber, getNext, parseFrequency, parseSize, getFileName } = require('../../lib/utils')
->>>>>>> f1004e7c
+const {
+  buildFileName,
+  detectLastNumber,
+  getNext,
+  parseFrequency,
+  parseSize,
+  getFileName,
+  validateLimitOptions
+} = require('../../lib/utils')
 const { cleanAndCreateFolder, sleep } = require('../utils')
 
 test('parseSize()', async ({ equal, throws }) => {

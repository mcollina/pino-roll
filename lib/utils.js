--- conflicted
+++ resolved
@@ -118,7 +118,6 @@
   return birthtimeMs >= time
 }
 
-<<<<<<< HEAD
 async function checkFileRemoval (files, { count }) {
   if (files.length > count) {
     for (const file of files.splice(0, files.length - 1 - count)) {
@@ -139,8 +138,6 @@
   parseFrequency,
   getNext,
   parseSize,
+  getFileName,
   validateLimitOptions
-}
-=======
-module.exports = { buildFileName, detectLastNumber, parseFrequency, getNext, parseSize, getFileName }
->>>>>>> f1004e7c
+}